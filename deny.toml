--- conflicted
+++ resolved
@@ -93,7 +93,6 @@
     { name = "semver-parser", version = "=0.7.0" },
     { name = "semver", version = "=0.9.0" },
 
-<<<<<<< HEAD
     # wasmer 2 use a newer version of `which` and `libloading` than rocksdb
     { name = "which", version = "=3.1.1" },
     { name = "libloading", version = "=0.5.2" },
@@ -108,17 +107,6 @@
     { name = "object", version = "=0.23.0" },
     { name = "target-lexicon", version = "=0.11.2" },
     { name = "wasmparser", version = "=0.76.0" },
-=======
-    # wasmer 1.0 use some older version of crates than wasmtime
-    { name = "cranelift-bforest", version = "=0.68.0" },
-    { name = "cranelift-codegen", version = "=0.68.0" },
-    { name = "cranelift-codegen-meta", version = "=0.68.0" },
-    { name = "cranelift-codegen-shared", version = "=0.68.0" },
-    { name = "cranelift-entity", version = "=0.68.0" },
-    { name = "cranelift-frontend", version = "=0.68.0" },
-    { name = "wasmparser", version = "=0.65.0" },
-    { name = "object", version = "=0.22.0" },
->>>>>>> bfc5a267
 
     # cached uses an older version
     { name = "strsim", version = "=0.9.3" },
