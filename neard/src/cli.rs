use super::{DEFAULT_HOME, NEARD_VERSION, NEARD_VERSION_STRING, PROTOCOL_VERSION};
use clap::{AppSettings, Clap};
use futures::future::FutureExt;
use near_chain_configs::GenesisValidationMode;
use near_primitives::types::{Gas, NumSeats, NumShards};
use near_state_viewer::StateViewerSubCommand;
use nearcore::get_store_path;
use std::net::SocketAddr;
use std::path::{Path, PathBuf};
use std::{env, fs, io};
use tracing::metadata::LevelFilter;
use tracing::{debug, error, info, warn};
use tracing_subscriber::EnvFilter;

/// NEAR Protocol Node
#[derive(Clap)]
#[clap(version = NEARD_VERSION_STRING.as_str())]
#[clap(setting = AppSettings::SubcommandRequiredElseHelp)]
pub(super) struct NeardCmd {
    #[clap(flatten)]
    opts: NeardOpts,
    #[clap(subcommand)]
    subcmd: NeardSubCommand,
}

impl NeardCmd {
    pub(super) fn parse_and_run() {
        let neard_cmd = Self::parse();
        neard_cmd.opts.init();
        info!(target: "neard", "Version: {}, Build: {}, Latest Protocol: {}", NEARD_VERSION.version, NEARD_VERSION.build, PROTOCOL_VERSION);

        #[cfg(feature = "test_features")]
        {
            error!("THIS IS A NODE COMPILED WITH ADVERSARIAL BEHAVIORS. DO NOT USE IN PRODUCTION.");

            if env::var("ADVERSARY_CONSENT").unwrap_or_default() != "1" {
                error!("To run a node with adversarial behavior enabled give your consent by setting variable:");
                error!("ADVERSARY_CONSENT=1");
                std::process::exit(1);
            }
        }

        let home_dir = neard_cmd.opts.home;
        let genesis_validation = if neard_cmd.opts.unsafe_fast_startup {
            GenesisValidationMode::UnsafeFast
        } else {
            GenesisValidationMode::Full
        };

        match neard_cmd.subcmd {
            NeardSubCommand::Init(cmd) => cmd.run(&home_dir),
            NeardSubCommand::Localnet(cmd) => cmd.run(&home_dir),
            NeardSubCommand::Testnet(cmd) => {
                warn!("The 'testnet' command has been renamed to 'localnet' and will be removed in the future");
                cmd.run(&home_dir);
            }
            NeardSubCommand::Run(cmd) => cmd.run(&home_dir, genesis_validation),

            NeardSubCommand::UnsafeResetData => {
                let store_path = get_store_path(&home_dir);
                info!(target: "neard", "Removing all data from {}", store_path.display());
                fs::remove_dir_all(store_path).expect("Removing data failed");
            }
            NeardSubCommand::UnsafeResetAll => {
                info!(target: "neard", "Removing all data and config from {}", home_dir.to_string_lossy());
                fs::remove_dir_all(home_dir).expect("Removing data and config failed.");
            }
            NeardSubCommand::StateViewer(cmd) => {
<<<<<<< HEAD
                info!(target: "neard", "Running state viewer");
                cmd.run(&home_dir);
=======
                cmd.run(&home_dir, genesis_validation);
>>>>>>> 3444b8ed
            }
        }
    }
}

#[derive(Clap, Debug)]
struct NeardOpts {
    /// Sets verbose logging for the given target, or for all targets
    /// if "debug" is given.
    #[clap(long, name = "target")]
    verbose: Option<String>,
    /// Directory for config and data.
    #[clap(long, parse(from_os_str), default_value_os = DEFAULT_HOME.as_os_str())]
    home: PathBuf,
    /// Skips consistency checks of the 'genesis.json' file upon startup.
    /// Let's you start `neard` slightly faster.
    #[clap(long)]
    pub unsafe_fast_startup: bool,
}

impl NeardOpts {
    fn init(&self) {
        init_logging(self.verbose.as_deref());
    }
}

#[derive(Clap)]
pub(super) enum NeardSubCommand {
    /// Initializes NEAR configuration
    #[clap(name = "init")]
    Init(InitCmd),
    /// Runs NEAR node
    #[clap(name = "run")]
    Run(RunCmd),
    /// Sets up local configuration with all necessary files (validator key, node key, genesis and
    /// config)
    #[clap(name = "localnet")]
    Localnet(LocalnetCmd),
    /// DEPRECATED: this command has been renamed to 'localnet' and will be removed in a future
    /// release.
    // TODO(#4372): Deprecated since 1.24.  Delete it in a couple of releases in 2022.
    #[clap(name = "testnet")]
    Testnet(LocalnetCmd),
    /// (unsafe) Remove all the config, keys, data and effectively removing all information about
    /// the network
    #[clap(name = "unsafe_reset_all")]
    UnsafeResetAll,
    /// (unsafe) Remove all the data, effectively resetting node to the genesis state (keeps genesis and
    /// config)
    #[clap(name = "unsafe_reset_data")]
    UnsafeResetData,
    /// View DB state.
    #[clap(name = "view_state")]
    StateViewer(StateViewerSubCommand),
}

#[derive(Clap)]
pub(super) struct InitCmd {
    /// Download the verified NEAR genesis file automatically.
    #[clap(long)]
    download_genesis: bool,
    /// Download the verified NEAR config file automatically.
    #[clap(long)]
    download_config: bool,
    /// Makes block production fast (TESTING ONLY).
    #[clap(long)]
    fast: bool,
    /// Account ID for the validator key.
    #[clap(long)]
    account_id: Option<String>,
    /// Chain ID, by default creates new random.
    #[clap(long)]
    chain_id: Option<String>,
    /// Specify a custom download URL for the genesis file.
    #[clap(long)]
    download_genesis_url: Option<String>,
    /// Specify a custom download URL for the config file.
    #[clap(long)]
    download_config_url: Option<String>,
    /// Genesis file to use when initializing testnet (including downloading).
    #[clap(long)]
    genesis: Option<String>,
    /// Initialize boots nodes in <node_key>@<ip_addr> format seperated by commas
    /// to bootstrap the network and store them in config.json
    #[clap(long)]
    boot_nodes: Option<String>,
    /// Number of shards to initialize the chain with.
    #[clap(long, default_value = "1")]
    num_shards: NumShards,
    /// Specify private key generated from seed (TESTING ONLY).
    #[clap(long)]
    test_seed: Option<String>,
    /// Customize max_gas_burnt_view runtime limit.  If not specified, value
    /// from genesis configuration will be taken.
    #[clap(long)]
    max_gas_burnt_view: Option<Gas>,
}

/// Warns if unsupported build of the executable is used on mainnet or testnet.
///
/// Verifies that when running on mainnet or testnet chain a neard binary built
/// with `make release` command is used.  That Makefile targets enable
/// optimisation options which aren’t enabled when building with different
/// methods and is the only officially supported method of building the binary
/// to run in production.
///
/// The detection is done by checking that `NEAR_RELEASE_BUILD` environment
/// variable was set to `release` during compilation (which is what Makefile
/// sets) and that neither `nightly_protocol` nor `nightly_protocol_features`
/// features are enabled.
fn check_release_build(chain: &str) {
    let is_release_build = option_env!("NEAR_RELEASE_BUILD") == Some("release")
        && !cfg!(feature = "nightly_protocol")
        && !cfg!(feature = "nightly_protocol_features");
    if !is_release_build && ["mainnet", "testnet"].contains(&chain) {
        warn!(
            target: "neard",
            "Running a neard executable which wasn’t built with `make release` \
             command isn’t supported on {}.",
            chain
        );
        warn!(
            target: "neard",
            "Note that `cargo build --release` builds lack optimisations which \
             may be needed to run properly on {}",
            chain
        );
        warn!(
            target: "neard",
            "Consider recompiling the binary using `make release` command.");
    }
}

impl InitCmd {
    pub(super) fn run(self, home_dir: &Path) {
        // TODO: Check if `home` exists. If exists check what networks we already have there.
        if (self.download_genesis || self.download_genesis_url.is_some()) && self.genesis.is_some()
        {
            error!("Please give either --genesis or --download-genesis, not both.");
            return;
        }

        self.chain_id.as_ref().map(|chain| check_release_build(chain));

        if let Err(e) = nearcore::init_configs(
            home_dir,
            self.chain_id.as_deref(),
            self.account_id.and_then(|account_id| account_id.parse().ok()),
            self.test_seed.as_deref(),
            self.num_shards,
            self.fast,
            self.genesis.as_deref(),
            self.download_genesis,
            self.download_genesis_url.as_deref(),
            self.download_config,
            self.download_config_url.as_deref(),
            self.boot_nodes.as_deref(),
            self.max_gas_burnt_view,
        ) {
            error!("Failed to initialize configs: {:#}", e);
        }
    }
}

#[derive(Clap)]
pub(super) struct RunCmd {
    /// Keep old blocks in the storage (default false).
    #[clap(long)]
    archive: bool,
    /// Set the boot nodes to bootstrap network from.
    #[clap(long)]
    boot_nodes: Option<String>,
    /// Minimum number of peers to start syncing/producing blocks
    #[clap(long)]
    min_peers: Option<usize>,
    /// Customize network listening address (useful for running multiple nodes on the same machine).
    #[clap(long)]
    network_addr: Option<SocketAddr>,
    /// Set this to false to only produce blocks when there are txs or receipts (default true).
    #[clap(long)]
    produce_empty_blocks: Option<bool>,
    /// Customize RPC listening address (useful for running multiple nodes on
    /// the same machine).  Ignored if ‘--disable-rpc’ is given.
    #[cfg(feature = "json_rpc")]
    #[clap(long)]
    rpc_addr: Option<String>,
    /// Export prometheus metrics on an additional listening address, which is useful
    /// for having separate access restrictions for the RPC and prometheus endpoints.
    /// Ignored if RPC http server is disabled, see 'rpc_addr'.
    #[cfg(feature = "json_rpc")]
    #[clap(long)]
    rpc_prometheus_addr: Option<String>,
    /// Disable the RPC endpoint.  This is a no-op on builds which don’t support
    /// RPC endpoint.
    #[clap(long)]
    #[allow(dead_code)]
    disable_rpc: bool,
    /// Customize telemetry url.
    #[clap(long)]
    telemetry_url: Option<String>,
    /// Customize max_gas_burnt_view runtime limit.  If not specified, either
    /// value given at ‘init’ (i.e. present in config.json) or one from genesis
    /// configuration will be taken.
    #[clap(long)]
    max_gas_burnt_view: Option<Gas>,
}

impl RunCmd {
    pub(super) fn run(self, home_dir: &Path, genesis_validation: GenesisValidationMode) {
        // Load configs from home.
        let mut near_config = nearcore::config::load_config(home_dir, genesis_validation);

        check_release_build(&near_config.client_config.chain_id);

        // Set current version in client config.
        near_config.client_config.version = super::NEARD_VERSION.clone();
        // Override some parameters from command line.
        if let Some(produce_empty_blocks) = self.produce_empty_blocks {
            near_config.client_config.produce_empty_blocks = produce_empty_blocks;
        }
        if let Some(boot_nodes) = self.boot_nodes {
            if !boot_nodes.is_empty() {
                near_config.network_config.boot_nodes = boot_nodes
                    .split(',')
                    .map(|chunk| chunk.parse().expect("Failed to parse PeerInfo"))
                    .collect();
            }
        }
        if let Some(min_peers) = self.min_peers {
            near_config.client_config.min_num_peers = min_peers;
        }
        if let Some(network_addr) = self.network_addr {
            near_config.network_config.addr = Some(network_addr);
        }
        #[cfg(feature = "json_rpc")]
        if self.disable_rpc {
            near_config.rpc_config = None;
        } else {
            if let Some(rpc_addr) = self.rpc_addr {
                near_config.rpc_config.get_or_insert(Default::default()).addr = rpc_addr;
            }
            if let Some(rpc_prometheus_addr) = self.rpc_prometheus_addr {
                near_config.rpc_config.get_or_insert(Default::default()).prometheus_addr =
                    Some(rpc_prometheus_addr);
            }
        }
        if let Some(telemetry_url) = self.telemetry_url {
            if !telemetry_url.is_empty() {
                near_config.telemetry_config.endpoints.push(telemetry_url);
            }
        }
        if self.archive {
            near_config.client_config.archive = true;
        }
        if self.max_gas_burnt_view.is_some() {
            near_config.client_config.max_gas_burnt_view = self.max_gas_burnt_view;
        }

        #[cfg(feature = "sandbox")]
        {
            if near_config.client_config.chain_id == "mainnet"
                || near_config.client_config.chain_id == "testnet"
                || near_config.client_config.chain_id == "betanet"
            {
                eprintln!(
                    "Sandbox node can only run dedicate localnet, cannot connect to a network"
                );
                std::process::exit(1);
            }
        }

        let sys = actix::System::new();
        sys.block_on(async move {
            let nearcore::NearNode { rpc_servers, .. } =
                nearcore::start_with_config(home_dir, near_config);

            let sig = if cfg!(unix) {
                use tokio::signal::unix::{signal, SignalKind};
                let mut sigint = signal(SignalKind::interrupt()).unwrap();
                let mut sigterm = signal(SignalKind::terminate()).unwrap();
                futures::select! {
                    _ = sigint .recv().fuse() => "SIGINT",
                    _ = sigterm.recv().fuse() => "SIGTERM"
                }
            } else {
                tokio::signal::ctrl_c().await.unwrap();
                "Ctrl+C"
            };
            info!(target: "neard", "Got {}, stopping...", sig);
            futures::future::join_all(rpc_servers.iter().map(|(name, server)| async move {
                server.stop(true).await;
                debug!(target: "neard", "{} server stopped", name);
            }))
            .await;
            actix::System::current().stop();
        });
        sys.run().unwrap();
    }
}

#[derive(Clap)]
pub(super) struct LocalnetCmd {
    /// Number of non-validators to initialize the localnet with.
    #[clap(long = "n", default_value = "0")]
    non_validators: NumSeats,
    /// Prefix the directory name for each node with (node results in node0, node1, ...)
    #[clap(long, default_value = "node")]
    prefix: String,
    /// Number of shards to initialize the localnet with.
    #[clap(long, default_value = "1")]
    shards: NumShards,
    /// Number of validators to initialize the localnet with.
    #[clap(long = "v", default_value = "4")]
    validators: NumSeats,
}

impl LocalnetCmd {
    pub(super) fn run(self, home_dir: &Path) {
        nearcore::config::init_testnet_configs(
            home_dir,
            self.shards,
            self.validators,
            self.non_validators,
            &self.prefix,
            false,
        );
    }
}

fn init_logging(verbose: Option<&str>) {
    let mut env_filter = EnvFilter::new(
        "tokio_reactor=info,near=info,stats=info,telemetry=info,delay_detector=info,\
         near-performance-metrics=info,near-rust-allocator-proxy=info",
    );

    if let Some(module) = verbose {
        env_filter = env_filter
            .add_directive("cranelift_codegen=warn".parse().unwrap())
            .add_directive("cranelift_codegen=warn".parse().unwrap())
            .add_directive("h2=warn".parse().unwrap())
            .add_directive("trust_dns_resolver=warn".parse().unwrap())
            .add_directive("trust_dns_proto=warn".parse().unwrap());

        if module.is_empty() {
            env_filter = env_filter.add_directive(LevelFilter::DEBUG.into());
        } else {
            env_filter = env_filter.add_directive(format!("{}=debug", module).parse().unwrap());
        }
    } else {
        env_filter = env_filter.add_directive(LevelFilter::WARN.into());
    }

    if let Ok(rust_log) = env::var("RUST_LOG") {
        if !rust_log.is_empty() {
            for directive in rust_log.split(',').filter_map(|s| match s.parse() {
                Ok(directive) => Some(directive),
                Err(err) => {
                    eprintln!("Ignoring directive `{}`: {}", s, err);
                    None
                }
            }) {
                env_filter = env_filter.add_directive(directive);
            }
        }
    }
    tracing_subscriber::fmt::Subscriber::builder()
        .with_span_events(
            tracing_subscriber::fmt::format::FmtSpan::ENTER
                | tracing_subscriber::fmt::format::FmtSpan::CLOSE,
        )
        .with_env_filter(env_filter)
        .with_writer(io::stderr)
        .init();
}

#[cfg(test)]
mod tests {
    use super::*;

    #[test]
    fn optional_values() {
        let cmd = NeardCmd::parse_from(&["test", "init", "--chain-id=testid", "--fast"]);
        if let NeardSubCommand::Init(scmd) = cmd.subcmd {
            assert_eq!(scmd.chain_id, Some("testid".to_string()));
            assert!(scmd.fast);
        } else {
            panic!("incorrect subcommand");
        }
    }

    #[test]
    fn equal_no_value_syntax() {
        assert!(NeardCmd::try_parse_from(&[
            "test",
            "init",
            // * This line currently fails to be parsed (= without a value)
            "--chain-id=",
            "--test-seed=alice.near",
            "--account-id=test.near",
            "--fast"
        ])
        .is_err());
    }
}<|MERGE_RESOLUTION|>--- conflicted
+++ resolved
@@ -66,12 +66,7 @@
                 fs::remove_dir_all(home_dir).expect("Removing data and config failed.");
             }
             NeardSubCommand::StateViewer(cmd) => {
-<<<<<<< HEAD
-                info!(target: "neard", "Running state viewer");
-                cmd.run(&home_dir);
-=======
                 cmd.run(&home_dir, genesis_validation);
->>>>>>> 3444b8ed
             }
         }
     }
