--- conflicted
+++ resolved
@@ -9,12 +9,9 @@
 rust-version = "1.60.0"
 
 [dependencies]
-<<<<<<< HEAD
 once_cell = "1.5.2"
 thiserror = "1"
-=======
 backtrace = "0.3.64"
->>>>>>> 2901344f
 tracing = { version = "0.1.13", features = ["std"] }
 tracing-subscriber = { version = "0.3.9", features = ["fmt", "env-filter", "std"] }
 tracing-appender = "0.2.2"
